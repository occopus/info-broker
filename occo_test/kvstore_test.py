#
# Copyright (C) 2014 MTA SZTAKI
#
# Unit tests for the SZTAKI Cloud Orchestrator
#

import unittest
from common import *
import occo.util as util
import occo.exceptions as exc
import occo.util.config as config
import occo.infobroker.kvstore as kvs
import threading
import logging.config
import uuid

cfg = config.DefaultYAMLConfig(util.rel_to_file('test_kvstore.yaml'))

logging.config.dictConfig(cfg.logging)

class KVSTest(unittest.TestCase):
    def test_inst_good(self):
        self.assertEqual(kvs.KeyValueStore.instantiate(protocol='dict').__class__,
                         kvs.DictKVStore)
    def test_inst_bad(self):
        with self.assertRaises(exc.ConfigurationError):
            p = kvs.KeyValueStore.instantiate(protocol='nonexistent')
    def test_dict_set_1(self):
        p = kvs.KeyValueStore.instantiate(protocol='dict')
        p.set_item('alma', 'korte')
    def test_dict_get_1(self):
        p = kvs.KeyValueStore.instantiate(protocol='dict')
        p.set_item('alma', 'korte')
        self.assertEqual(p.query_item('alma'), 'korte')
    def test_dict_haskey_1(self):
        p = kvs.KeyValueStore.instantiate(protocol='dict')
        p.set_item('alma', 'korte')
        self.assertTrue(p.has_key('alma'))
    def test_dict_set_2(self):
        p = kvs.KeyValueStore.instantiate(protocol='dict')
        p['alma'] = 'korte'
    def test_dict_get_2(self):
        p = kvs.KeyValueStore.instantiate(protocol='dict')
        p['alma'] = 'korte'
        self.assertEqual(p['alma'], 'korte')
    def test_dict_haskey_2(self):
        p = kvs.KeyValueStore.instantiate(protocol='dict')
        p['alma'] = 'korte'
        self.assertTrue('alma' in p)
    def test_default_dict(self):
        init_dict = {'alma':'korte', 'medve':'durva'}
        p = kvs.KeyValueStore.instantiate(protocol='dict', init_dict=init_dict)
        self.assertEqual(p['alma'], 'korte')
    def test_listing(self):
        tr = lambda x: x+x
        init_dict = {'alma':'korte', 'medve':'durva', 'elme':'ize'}
        p = kvs.KeyValueStore.instantiate(protocol='dict', init_dict=init_dict)
        self.assertEqual(p.listkeys(pattern='*e*', transform=tr),
                         ['medvemedve', 'elmeelme'])
    def test_listing_2(self):
        tr = lambda x: x+x
        pat = lambda x: 'e' in x
        init_dict = {'alma':'korte', 'medve':'durva', 'elme':'ize'}
        p = kvs.KeyValueStore.instantiate(protocol='dict', init_dict=init_dict)
        self.assertEqual(p.listkeys(pattern=pat, transform=tr),
                         ['medvemedve', 'elmeelme'])
<<<<<<< HEAD
=======
    def test_delete_key(self):
        p = kvs.KeyValueStore.instantiate(protocol='dict')
        p['alma'] = 'korte'
        p.delete_key('alma')
        self.assertTrue('alma' not in p)
        
>>>>>>> 583c577b
class ProviderTest(unittest.TestCase):
    def setUp(self):
        self.backend = kvs.KeyValueStore.instantiate(protocol='dict')
        self.p = kvs.KeyValueStoreProvider(self.backend)
    def test_dict_get(self):
        self.backend['alma'] = 'korte'
        self.assertEqual(self.p.get('alma'), 'korte')
    def test_backendtype(self):
        self.assertEqual(self.p.get('uds.backend_type'), 'DictKVStore')
    def test_canget(self):
        self.backend['alma'] = 'korte'
        self.assertTrue(self.p.can_get('alma'))
        self.assertFalse(self.p.can_get('korte'))<|MERGE_RESOLUTION|>--- conflicted
+++ resolved
@@ -64,15 +64,12 @@
         p = kvs.KeyValueStore.instantiate(protocol='dict', init_dict=init_dict)
         self.assertEqual(p.listkeys(pattern=pat, transform=tr),
                          ['medvemedve', 'elmeelme'])
-<<<<<<< HEAD
-=======
     def test_delete_key(self):
         p = kvs.KeyValueStore.instantiate(protocol='dict')
         p['alma'] = 'korte'
         p.delete_key('alma')
         self.assertTrue('alma' not in p)
-        
->>>>>>> 583c577b
+
 class ProviderTest(unittest.TestCase):
     def setUp(self):
         self.backend = kvs.KeyValueStore.instantiate(protocol='dict')
