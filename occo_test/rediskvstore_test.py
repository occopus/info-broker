import occo.infobroker.rediskvstore as rkvs
import occo.infobroker.kvstore as kvs
import redis
import yaml
import occo.util as util
import unittest

class RKVSTest(unittest.TestCase):
    def setUp(self):
        with open(util.rel_to_file("rediskvstore_demo.yaml"), 'r') as stream:
            self.data=yaml.load(stream)
        import uuid
        self.uuid = 'unittest-key-{0}'.format(uuid.uuid4())
    def test_inst(self):
        self.store=kvs.KeyValueStore.instantiate(**self.data)
    def test_setget(self):
        self.store=kvs.KeyValueStore.instantiate(**self.data)
<<<<<<< HEAD
        self.store.set_item(self.uuid, 'korte')
        self.assertEqual(self.store.query_item(self.uuid), 'korte')
    def test_altdb(self):
        self.store=kvs.KeyValueStore.instantiate(**self.data)
        altkey = 'alt:{0}'.format(self.uuid)
        k = rkvs.DBSelectorKey(altkey, self.store)
        self.assertEqual(k.db, 15)
        self.assertEqual(k.key, self.uuid)
        self.store.set_item(altkey, 'korte')
        self.assertEqual(self.store.query_item(altkey), 'korte')

    def test_non_altdb(self):
        self.store=kvs.KeyValueStore.instantiate(**self.data)
        altkey = 'noalt:{0}'.format(self.uuid)
        k = rkvs.DBSelectorKey(altkey, self.store)
        self.assertEqual(k.db, 0)
        self.assertEqual(k.key, altkey)
        self.store.set_item(altkey, 'korte')
        self.assertEqual(self.store.query_item(altkey), 'korte')

    def test_haskey(self):
        self.store=kvs.KeyValueStore.instantiate(**self.data)
        altkey = 'alt:{0}'.format(self.uuid)
        k = rkvs.DBSelectorKey(altkey, self.store)
        self.assertEqual(k.db, 15)
        self.assertEqual(k.key, self.uuid)
        self.store.set_item(altkey, 'korte')
        self.assertTrue(self.store.has_key(altkey))
    def test_listing(self):
        tr = lambda x: x+x
        self.store=kvs.KeyValueStore.instantiate(**self.data)
        for k, v in {'x_tst_alma':'korte', 'x_tst_medve':'durva', 'x_tst_elme':'ize'}.iteritems():
            self.store.set_item(k, v)
        self.assertEqual(
            set(self.store.listkeys(pattern='x_tst_*e*', transform=tr)),
            set(['x_tst_medvex_tst_medve', 'x_tst_elmex_tst_elme']))
    def test_listing_2(self):
        tr = lambda x: x+x
        pat = lambda x: x.startswith('x_tst_') and 'e' in x
        self.store=kvs.KeyValueStore.instantiate(**self.data)
        for k, v in {'x_tst_alma':'korte', 'x_tst_medve':'durva', 'x_tst_elme':'ize'}.iteritems():
            self.store.set_item(k, v)
        keys = self.store.listkeys(pattern=pat, transform=tr)
        self.assertEqual(
            set(keys),
            set(['x_tst_medvex_tst_medve', 'x_tst_elmex_tst_elme']))
=======
        self.store.set_item('alma', 'korte')
        self.assertEqual(self.store.query_item('alma'), 'korte')
    def test_deletekey(self):
        self.store=kvs.KeyValueStore.instantiate(**self.data)
        self.store.set_item('alma', 'korte')
        self.store.delete_key('alma')
        self.assertEqual(self.store.query_item('alma'), None)
>>>>>>> 583c577b
<|MERGE_RESOLUTION|>--- conflicted
+++ resolved
@@ -15,7 +15,6 @@
         self.store=kvs.KeyValueStore.instantiate(**self.data)
     def test_setget(self):
         self.store=kvs.KeyValueStore.instantiate(**self.data)
-<<<<<<< HEAD
         self.store.set_item(self.uuid, 'korte')
         self.assertEqual(self.store.query_item(self.uuid), 'korte')
     def test_altdb(self):
@@ -62,12 +61,10 @@
         self.assertEqual(
             set(keys),
             set(['x_tst_medvex_tst_medve', 'x_tst_elmex_tst_elme']))
-=======
         self.store.set_item('alma', 'korte')
         self.assertEqual(self.store.query_item('alma'), 'korte')
     def test_deletekey(self):
         self.store=kvs.KeyValueStore.instantiate(**self.data)
         self.store.set_item('alma', 'korte')
         self.store.delete_key('alma')
-        self.assertEqual(self.store.query_item('alma'), None)
->>>>>>> 583c577b
+        self.assertEqual(self.store.query_item('alma'), None)